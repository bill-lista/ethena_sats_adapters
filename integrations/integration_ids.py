--- conflicted
+++ resolved
@@ -428,17 +428,15 @@
         Token.USDE,
     )
 
-<<<<<<< HEAD
     # InfinityPools
     INFINITYPOOLS = (
         "infinityPools",
         "InfinityPools",
         Token.SUSDE,
     )
-=======
     # Venus
     VENUS_SUSDE = ("venus_susde", "Venus sUSDe", Token.SUSDE)
->>>>>>> afe89d08
+
 
     def __init__(self, column_name: str, description: str, token: Token = Token.USDE):
         self.column_name = column_name
