from enum import Enum

from constants.integration_token import Token


class IntegrationID(Enum):
    EXAMPLE = ("example", "Example", Token.USDE)
    PENDLE_USDE_LPT = ("pendle_effective_lpt_held", "Pendle USDe LPT")
    PENDLE_USDE_YT = ("pendle_yt_held", "Pendle USDe YT")
    PENDLE_SUSDE_LPT_APRIL_EXPIRY = (
        "pendle_effective_susde_apr_lpt_held",
        "Pendle sUSDe LPT (April expiry)",
        Token.SUSDE,
    )
    PENDLE_SUSDE_YT_APRIL_EXPIRY = (
        "pendle_susde_apr_yt_held",
        "Pendle sUSDe YT (April expiry)",
        Token.SUSDE,
    )
    PENDLE_SUSDE_LPT_JULY_EXPIRY = (
        "pendle_effective_susde_jul_lpt_held",
        "Pendle sUSDe LPT (July expiry)",
        Token.SUSDE,
    )
    PENDLE_SUSDE_YT_JULY_EXPIRY = (
        "pendle_susde_jul_yt_held",
        "Pendle sUSDe YT (July expiry)",
        Token.SUSDE,
    )
    PENDLE_SUSDE_LPT_SEPT_EXPIRY = (
        "pendle_effective_susde_sep_lpt_held",
        "Pendle sUSDe LPT (Sept expiry)",
        Token.SUSDE,
    )
    PENDLE_SUSDE_YT_SEPT_EXPIRY = (
        "pendle_susde_sep_yt_held",
        "Pendle sUSDe YT (Sept expiry)",
        Token.SUSDE,
    )
    PENDLE_ENA_LPT = ("pendle_effective_ena_lpt_held", "Pendle ENA LPT", Token.ENA)
    PENDLE_ENA_YT = ("pendle_ena_yt_held", "Pendle ENA YT", Token.ENA)
    PENDLE_ARBITRUM_USDE_LPT = (
        "pendle_arbtrium_effective_lpt_bal",
        "Pendle Arbitrum USDe LPT",
    )
    PENDLE_ARBITRUM_USDE_YT = ("pendle_arbtrium_yt_bal", "Pendle Arbitrum USDe YT")
    PENDLE_KARAK_USDE_LPT = ("pendle_karak_usde_lpt_held", "Pendle Karak USDe LPT")
    PENDLE_KARAK_USDE_YT = ("pendle_karak_usde_yt_held", "Pendle Karak USDe YT")
    PENDLE_KARAK_SUSDE_LPT = (
        "pendle_karak_susde_lpt_held",
        "Pendle Karak sUSDe LPT",
        Token.SUSDE,
    )
    PENDLE_KARAK_SUSDE_YT = (
        "pendle_karak_susde_yt_held",
        "Pendle Karak sUSDe YT",
        Token.SUSDE,
    )
    PENDLE_MANTLE_USDE_LPT = (
        "pendle_mantle_effective_lpt_bal",
        "Pendle Mantle USDe LPT",
    )
    PENDLE_MANTLE_USDE_YT = ("pendle_mantle_yt_bal", "Pendle Mantle USDe YT")
    PENDLE_ZIRCUIT_USDE_LPT = (
        "pendle_effective_zircuit_usde_lpt_held",
        "Pendle Zircuit USDe LPT",
    )
    PENDLE_ZIRCUIT_USDE_YT = ("pendle_zircuit_usde_yt_held", "Pendle Zircuit USDe YT")

<<<<<<< HEAD
    # Thala
    THALA_SUSDE_LP = (
        "thala_susde_usdc_lp",
        "Thala sUSDe/USDC LP",
        Token.SUSDE,
    )

=======
    # Echelon
    ECHELON_SUSDE_COLLATERAL = (
        "echelon_susde_collateral",
        "Echelon sUSDe Collateral",
        Token.SUSDE,
    )
>>>>>>> a6fc40c1
    # Stake DAO
    STAKEDAO_SUSDE_JULY_LPT = (
        "stakedao_susde_july_effective_lpt_held",
        "Stake DAO sUSDe July LPT",
        Token.SUSDE,
    )
    STAKEDAO_SUSDE_SEPT_LPT = (
        "stakedao_susde_sept_effective_lpt_held",
        "Stake DAO sUSDe Sept LPT",
        Token.SUSDE,
    )
    STAKEDAO_USDE_JULY_LPT = (
        "stakedao_usde_july_effective_lpt_held",
        "Stake DAO USDe July LPT",
        Token.USDE,
    )

    # PENPIE
    PENPIE_SUSDE_JULY_LPT = (
        "penpie_susde_july_effective_lpt_held",
        "PENPIE sUSDe July LPT",
        Token.SUSDE,
    )
    PENPIE_Karak_sUSDe_26SEP2024_LPT = (
        "PENPIE_Karak_sUSDe_26SEP2024_effective_lpt_held",
        "Karak_sUSDe_26SEP2024",
        Token.SUSDE,
    )
    PENPIE_Karak_USDE_26SEP2024_LPT = (
        "PENPIE_Karak_USDE_26SEP2024_effective_lpt_held",
        "Karak_USDE_26SEP2024",
        Token.USDE,
    )
    PENPIE_sUSDe25APR2024_LPT = (
        "PENPIE_sUSDe25APR2024_effective_lpt_held",
        "sUSDe25APR2024",
        Token.SUSDE,
    )
    PENPIE_sUSDe26SEP2024_LPT = (
        "PENPIE_sUSDe26SEP2024_effective_lpt_held",
        "sUSDe26SEP2024",
        Token.SUSDE,
    )
    PENPIE_USDe25JUL2024_LPT = (
        "PENPIE_USDe25JUL2024_effective_lpt_held",
        "USDe25JUL2024",
        Token.USDE,
    )
    PENPIE_Zircuit_USDe27JUN2024_LPT = (
        "PENPIE_Zircuit_USDe27JUN2024_effective_lpt_held",
        "Zircuit_USDe27JUN2024",
        Token.USDE,
    )
    PENPIE_ENA29AUG2024_LPT = (
        "PENPIE_ENA29AUG2024_effective_lpt_held",
        "ENA29AUG2024",
        Token.ENA,
    )
    PENPIE_USDE_ARB_AUG2024_LPT = (
        "PENPIE_USDE_ARB_AUG2024_effective_lpt_held",
        "USDE_ARB_AUG2024",
        Token.USDE,
    )
    PENPIE_USDe_24OCT2024_LPT = (
        "PENPIE_USDe_24OCT202_effective_lpt_held4",
        "USDe_24OCT2024",
        Token.USDE,
    )
    PENPIE_ENA_31OCT2024_LPT = (
        "PENPIE_ENA_31OCT2024_effective_lpt_held",
        "ENA_31OCT2024",
        Token.ENA,
    )
    PENPIE_rsUSDe_26SEP2024_LPT = (
        "PENPIE_rsUSDe_26SEP2024_effective_lpt_held",
        "rsUSDe_26SEP2024",
        Token.USDE,
    )
    PENPIE_USDe_26DEC2024_LPT = (
        "PENPIE_USDe_26DEC2024_effective_lpt_held",
        "USDe_26DEC2024",
        Token.USDE,
    )
    PENPIE_sUSDE_26DEC2024_LPT = (
        "PENPIE_sUSDE_26DEC2024_effective_lpt_held",
        "sUSDE_26DEC2024",
        Token.SUSDE,
    )
    PENPIE_sUSDE_24OCT2024_LPT = (
        "PENPIE_sUSDE_24OCT2024_effective_lpt_held",
        "sUSDE_24OCT2024",
        Token.SUSDE,
    )
    PENPIE_rsENA_26SEP2024_LPT = (
        "PENPIE_rsENA_26SEP2024_effective_lpt_held",
        "rsENA_26SEP2024",
        Token.ENA,
    )
    PENPIE_USDE_ARB_NOV2024_LPT = (
        "PENPIE_USDE_ARB_NOV2024_effective_lpt_held",
        "USDE_ARB_NOV2024",
        Token.USDE,
    )

    # EQUILIBRIA
    EQUILIBRIA_SUSDE_SEPT_LPT = (
        "equilibria_susde_sept_effective_lpt_held",
        "Equilibria sUSDe Sept LPT",
        Token.SUSDE,
    )
    EQUILIBRIA_Karak_SUSDE_SEPT_SEPT = (
        "equilibria_karak_susde_sept_effective_lpt_held",
        "Equilibria Karak sUSDe Sept LPT",
        Token.SUSDE,
    )
    EQUILIBRIA_Karak_USDE_SEPT_LPT = (
        "equilibria_karak_usde_sept_effective_lpt_held",
        "Equilibria Karak USDe Sept LPT",
        Token.USDE,
    )
    EQUILIBRIA_Zircuit_USDE_AUG_LPT = (
        "equilibria_zircuit_usde_aug_effective_lpt_held",
        "Equilibria Zircuit USDe Aug LPT",
        Token.USDE,
    )
    EQUILIBRIA_rUSDE_SEPT_LPT = (
        "equilibria_rusde_sept_effective_lpt_held",
        "Equilibria rUSDe Sept LPT",
    )
    EQUILIBRIA_USDE_LPT_EXPIRY = (
        "equilibria_usde_lpt_expiry_effective_lpt_held",
        "Equilibria USDe LPT Expiry",
        Token.USDE,
    )
    EQUILIBRIA_SUSDE_APR_EXPIRY = (
        "equilibria_susde_apr_expiry_effective_lpt_held",
        "Equilibria sUSDe Apr Expiry",
        Token.SUSDE,
    )

    # EulerV2
    EULER_USDE = ("euler_usde_deposit", "EulerV2 USDe", Token.USDE)
    EULER_SUSDE = ("euler_susde_deposit", "EulerV2 sUSDe", Token.SUSDE)

    # Term Finance
    TERM_SUSDE = ("term_susde_held", "Term Finance sUSDe", Token.SUSDE)

    # Synthetix
    SYNTHETIX_USDE_LP = (
        "synthetix_usde_arb_lp_bal",
        "Synthetix V3 Arbitrum USDe LP",
        Token.USDE,
    )

    # Lendle
    LENDLE_USDE_LPT = ("lendle_usde_lpt_bal", "Lendle Mantle USDe LPT", Token.USDE)
    LENDLE_SUSDE_LPT = ("lendle_susde_lpt_bal", "Lendle Mantle sUSDe LPT", Token.SUSDE)

    # Lyra
    LYRA_SUSDE_BULL_MAINNET = (
        "lyra_susde_bull_mainnet",
        "Lyra sUSDe Bull Vault Mainnet",
        Token.SUSDE,
    )
    LYRA_SUSDE_BULL_ARBITRUM = (
        "lyra_susde_bull_arbitrum",
        "Lyra sUSDe Bull Vault Arbitrum",
        Token.SUSDE,
    )
    LYRA_SUSDE_EXCHANGE_DEPOSIT = (
        "lyra_susde_exchange_deposit",
        "Lyra sUSDe Exchange Deposits",
        Token.SUSDE,
    )
    # Velodrome
    VELODROME_MODE_USDE = ("velodrome_mode_usde", "Velodrome Mode USDe", Token.USDE)
    VELODROME_MODE_SUSDE = ("velodrome_mode_susde", "Velodrome Mode sUSDe", Token.SUSDE)
    # Ambient
    AMBIENT_SCROLL_LP = ("ambient_usde_scroll_lp_bal", "Ambient Scroll LP", Token.USDE)
    AMBIENT_SWELL_LP = ("ambient_usde_swell_lp_bal", "Ambient Swell LP", Token.USDE)

    # Balancer V2
    BALANCER_ARBITRUM_GHO_USDE = (
        "balancer_arbitrum_gho_usde",
        "Balancer Arbitrum GHO/USDe",
        Token.USDE,
    )
    BALANCER_ARBITRUM_WAGHO_USDE = (
        "balancer_arbitrum_wagho_usde",
        "Balancer Arbitrum waGHO/USDe",
        Token.USDE,
    )
    BALANCER_ARBITRUM_GYD_SUSDE = (
        "balancer_arbitrum_gyd_susde",
        "Balancer Arbitrum GYD/sUSDe",
        Token.SUSDE,
    )
    BALANCER_ARBITRUM_SUSDE_SFRAX = (
        "balancer_arbitrum_susde_sfrax",
        "Balancer Arbitrum sUSDe/sFRAX",
        Token.SUSDE,
    )
    BALANCER_ARBITRUM_SUSDE_USDC = (
        "balancer_arbitrum_susde_usdc",
        "Balancer Arbitrum sUSDe/USDC",
        Token.SUSDE,
    )
    BALANCER_ETHEREUM_WSTETH_SUSDE = (
        "balancer_ethereum_wsteth_susde",
        "Balancer Ethereum 50wstETH/50sUSDe",
        Token.SUSDE,
    )
    BALANCER_ETHEREUM_BAOUSD_SUSDE = (
        "balancer_ethereum_baousd_susde",
        "Balancer Ethereum baoUSD/sUSDe",
        Token.SUSDE,
    )
    BALANCER_ETHEREUM_SUSDE_USDC = (
        "balancer_ethereum_susde_usdc",
        "Balancer Ethereum sUSDe/USDC",
        Token.SUSDE,
    )
    BALANCER_ETHEREUM_SUSDE_GYD = (
        "balancer_ethereum_susde_gyd",
        "Balancer Ethereum sUSDe/GYD",
        Token.SUSDE,
    )
    BALANCER_FRAXTAL_FRAX_USDE = (
        "balancer_fraxtal_frax_usde",
        "Balancer Fraxtal FRAX/USDe",
        Token.USDE,
    )
    BALANCER_FRAXTAL_SFRAX_SDAI_SUSDE = (
        "balancer_fraxtal_sfrax_sdai_susde",
        "Balancer Fraxtal sFRAX/sDAI/sUSDe",
        Token.SUSDE,
    )
    BALANCER_FRAXTAL_FRAX_USDE_DAI_USDT_USDC = (
        "balancer_fraxtal_frax_usde_dai_usdt_usdc",
        "Balancer Fraxtal FRAX/USDe/DAI/USDT/USDC",
        Token.USDE,
    )

    # Balancer V3
    BALANCER_V3_ETHEREUM_USDE_USDT = (
        "balancer_v3_ethereum_usde_usdt",
        "Balancer V3 Ethereum USDe/USDT",
        Token.USDE,
    )

    # Nuri
    NURI_USDE_LP = ("nuri_usde_lp_bal", "Nuri USDe LP", Token.USDE)

    # Merchant Moe
    MERCHANT_MOE_METH_USDE_LBT = (
        "merchant_moe_in_range_lbt_liq_held",
        "Merchant Moe mETH/USDe Liquidity Book Token",
    )
    # Rho Markets
    RHO_MARKETS_USDE_LP = (
        "rho_markets_usde_scroll_lp_bal",
        "Rho Markets Scroll USDe LP",
        Token.USDE,
    )
    # Ramses
    RAMSES_USDE_LP = ("ramses_usde_lp_bal", "Ramses USDe LP", Token.USDE)

    # Radiant
    RADIANT_USDE_CORE_ARBITRUM = (
        "radiant_usde_arb",
        "Radiant USDE Lending",
        Token.USDE,
    )

    # Splice
    SPLICE_USDE_YT = ("splice_usde_yt", "Splice USDe YT", Token.USDE)
    SPLICE_USDE_LPT = ("splice_usde_lpt", "Splice USDe LPT", Token.USDE)
    SPLICE_SUSDE_YT = ("splice_susde_yt", "Splice SUSDe YT", Token.SUSDE)
    SPLICE_SUSDE_LPT = ("splice_susde_lpt", "Splice SUSDu LPT", Token.SUSDE)

    # GMX
    GMX_USDE_POSITIONS = ("gmx_usde_positions", "GMX USDe Positions", Token.USDE)
    GMX_USDE_USDC_LP = ("gmx_usde_usdc_aug", "GMX USDe/USDc LP", Token.USDE)
    GMX_WSTETH_USDE_LP = ("gmx_wsteth_usde_aug", "GMX wstETH/USDe LP", Token.USDE)

    # CURVE
    CURVE_ETHEREUM_USDE_BORROWERS = (
        "curve_ethereum_usde_borrowers",
        "Curve.fi Ethereum USDe Borrowers",
        Token.USDE,
    )
    CURVE_ETHEREUM_SUSDE_BORROWERS = (
        "curve_ethereum_susde_borrowers",
        "Curve.fi Ethereum sUSDe Borrowers",
        Token.SUSDE,
    )

    # Beefy
    BEEFY_ARBITRUM_USDE = (
        "beefy_arbitrum_usde_held",
        "Beefy Arbitrum USDe",
        Token.USDE,
    )
    BEEFY_FRAXTAL_USDE = ("beefy_fraxtal_usde_held", "Beefy Fraxtal USDe", Token.USDE)
    BEEFY_MANTLE_USDE = ("beefy_mantle_usde_held", "Beefy Mantle USDe", Token.USDE)
    BEEFY_OPTIMISM_USDE = (
        "beefy_optimism_usde_held",
        "Beefy Optimism USDe",
        Token.USDE,
    )

    # Allstake
    ALLSTAKE_USDE = ("allstake_usde", "Allstake USDe", Token.USDE)
    ALLSTAKE_SUSDE = ("allstake_susde", "Allstake sUSDe", Token.SUSDE)

    # Inverse Finance FiRM
    FIRM_SUSDE = ("firm_susde", "Inverse Finance FiRM sUSDe", Token.SUSDE)

    # Hyperdrive
    HYPERDRIVE_SUSDE = (
        "hyperdrive_susde",
        "ElementDAO 182 Day sUSDe Hyperdrive",
        Token.SUSDE,
    )

    # Fluid
    FLUID_SUSDE = ("Fluid_susde", "Fluid sUSDe", Token.SUSDE)
    FLUID_USDE = ("Fluid_usde", "Fluid USDe", Token.USDE)
    FLUID_SUSDE_SMART = ("Fluid_susde_smart", "Fluid sUSDe Smart", Token.SUSDE)
    FLUID_USDE_SMART = ("Fluid_usde_smart", "Fluid USDe Smart", Token.USDE)

    # Cork
    CORK_USDE = ("cork_usde", "Cork USDe", Token.USDE)
    CORK_SUSDE = ("cork_susde", "Cork SUSDe", Token.SUSDE)

    # Claimed ENA
    CLAIMED_ENA_EXAMPLE = ("claimed_ena_example", "Claimed ENA Example", Token.ENA)
    BEEFY_CACHED_BALANCE_EXAMPLE = (
        "beefy_cached_balance_example",
        "Beefy Cached Balance Example",
        Token.USDE,
    )

    # Zerolend
    ZEROLEND_SUSDE = ("zerolend_susde_deposit","Zerolend sUSDe",Token.SUSDE)
    ZEROLEND_USDE = ("zerolend_usde_deposit", "Zerolend USDe", Token.USDE)

    KAMINO_SUSDE_COLLATERAL_EXAMPLE = (
        "kamino_susde_collateral_example",
        "Kamino sUSDe Collateral Example",
        Token.SUSDE,
    )

    RATEX_USDE_EXAMPLE = ("ratex_usde_example", "Ratex USDe Example", Token.USDE)

    # Upshift sUSDe
    UPSHIFT_UPSUSDE = ("upshift_upsusde", "Upshift upsUSDe", Token.SUSDE)

    # Tempest Finance
    TEMPEST_SWELL_USDE = (
        "tempest_swell_usde_held",
        "Tempest Swell USDe",
        Token.USDE,
    )

    # agni
    AGNI = (
        "agni",
        "Agni",
        Token.USDE,
    )

    # Rumpel
    RUMPEL_SENA_LP = (
        "rumpel_kpsats3_sena_lp_held",
        "Rumpel kpSATS-3/sENA LP",
        Token.SENA
    )

    # InfinityPools
    INFINITYPOOLS = (
        "infinityPools",
        "InfinityPools",
        Token.SUSDE,
    )
    # Venus
    VENUS_SUSDE = ("venus_susde", "Venus sUSDe", Token.SUSDE)

    def __init__(self, column_name: str, description: str, token: Token = Token.USDE):
        self.column_name = column_name
        self.description = description
        self.token = token

    def get_column_name(self) -> str:
        return self.column_name

    def get_description(self) -> str:
        return self.description

    def get_token(self) -> Token:
        return self.token<|MERGE_RESOLUTION|>--- conflicted
+++ resolved
@@ -67,22 +67,20 @@
     )
     PENDLE_ZIRCUIT_USDE_YT = ("pendle_zircuit_usde_yt_held", "Pendle Zircuit USDe YT")
 
-<<<<<<< HEAD
     # Thala
     THALA_SUSDE_LP = (
         "thala_susde_usdc_lp",
         "Thala sUSDe/USDC LP",
         Token.SUSDE,
     )
-
-=======
+    
     # Echelon
     ECHELON_SUSDE_COLLATERAL = (
         "echelon_susde_collateral",
         "Echelon sUSDe Collateral",
         Token.SUSDE,
     )
->>>>>>> a6fc40c1
+
     # Stake DAO
     STAKEDAO_SUSDE_JULY_LPT = (
         "stakedao_susde_july_effective_lpt_held",
