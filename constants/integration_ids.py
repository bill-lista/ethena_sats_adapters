--- conflicted
+++ resolved
@@ -58,13 +58,11 @@
     # Synthetix
     SYNTHETIX_USDE_LP = ('synthetix_usde_arb_lp_bal', 'Synthetix V3 Arbitrum USDe LP', Token.USDE)
 
-<<<<<<< HEAD
     # Lendle
     LENDLE_USDE_LPT = ('lendle_usde_lpt_bal', 'Lendle Mantle USDe LPT', Token.USDE)
-=======
+    
     # Ambient
     AMBIENT_SCROLL_LP = ('ambient_usde_scroll_lp_bal', 'Ambient Scroll LP', Token.USDE)
->>>>>>> 8ccae803
 
     def __init__(self, column_name: str, description: str, token: Token = Token.USDE):
         self.column_name = column_name
