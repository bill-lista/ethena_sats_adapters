from enum import Enum

from constants.integration_token import Token


class IntegrationID(Enum):
    EXAMPLE = ('example', 'Example', Token.USDE)
    PENDLE_USDE_LPT = ('pendle_effective_lpt_held', 'Pendle USDe LPT')
    PENDLE_USDE_YT = ('pendle_yt_held', 'Pendle USDe YT')
    PENDLE_SUSDE_LPT_APRIL_EXPIRY = ('pendle_effective_susde_apr_lpt_held', 'Pendle sUSDe LPT (April expiry)', Token.SUSDE)
    PENDLE_SUSDE_YT_APRIL_EXPIRY = ('pendle_susde_apr_yt_held', 'Pendle sUSDe YT (April expiry)', Token.SUSDE)
    PENDLE_SUSDE_LPT_JULY_EXPIRY = ('pendle_effective_susde_jul_lpt_held', 'Pendle sUSDe LPT (July expiry)', Token.SUSDE)
    PENDLE_SUSDE_YT_JULY_EXPIRY = ('pendle_susde_jul_yt_held', 'Pendle sUSDe YT (July expiry)', Token.SUSDE)
    PENDLE_SUSDE_LPT_SEPT_EXPIRY = ('pendle_effective_susde_sep_lpt_held', 'Pendle sUSDe LPT (Sept expiry)', Token.SUSDE)
    PENDLE_SUSDE_YT_SEPT_EXPIRY = ('pendle_susde_sep_yt_held', 'Pendle sUSDe YT (Sept expiry)', Token.SUSDE)
    PENDLE_ENA_LPT = ('pendle_effective_ena_lpt_held', 'Pendle ENA LPT', Token.ENA)
    PENDLE_ENA_YT = ('pendle_ena_yt_held', 'Pendle ENA YT', Token.ENA)
    PENDLE_ARBITRUM_USDE_LPT = ('pendle_arbtrium_effective_lpt_bal', 'Pendle Arbitrum USDe LPT')
    PENDLE_ARBITRUM_USDE_YT = ('pendle_arbtrium_yt_bal', 'Pendle Arbitrum USDe YT')
    PENDLE_KARAK_USDE_LPT = ('pendle_karak_usde_lpt_held', 'Pendle Karak USDe LPT')
    PENDLE_KARAK_USDE_YT = ('pendle_karak_usde_yt_held', 'Pendle Karak USDe YT')
    PENDLE_KARAK_SUSDE_LPT = ('pendle_karak_susde_lpt_held', 'Pendle Karak sUSDe LPT', Token.SUSDE)
    PENDLE_KARAK_SUSDE_YT = ('pendle_karak_susde_yt_held', 'Pendle Karak sUSDe YT', Token.SUSDE)
    PENDLE_MANTLE_USDE_LPT = ('pendle_mantle_effective_lpt_bal', 'Pendle Mantle USDe LPT')
    PENDLE_MANTLE_USDE_YT = ('pendle_mantle_yt_bal', 'Pendle Mantle USDe YT')
    PENDLE_ZIRCUIT_USDE_LPT = ('pendle_effective_zircuit_usde_lpt_held', 'Pendle Zircuit USDe LPT')
    PENDLE_ZIRCUIT_USDE_YT = ('pendle_zircuit_usde_yt_held', 'Pendle Zircuit USDe YT')

    # Stake DAO
    STAKEDAO_SUSDE_JULY_LPT = ('stakedao_susde_july_effective_lpt_held', 'Stake DAO sUSDe July LPT', Token.SUSDE)
    STAKEDAO_SUSDE_SEPT_LPT = ('stakedao_susde_sept_effective_lpt_held', 'Stake DAO sUSDe Sept LPT', Token.SUSDE)
    STAKEDAO_USDE_JULY_LPT = ('stakedao_usde_july_effective_lpt_held', 'Stake DAO USDe July LPT', Token.USDE)
    
    #PENPIE 
    PENPIE_SUSDE_JULY_LPT=('penpie_susde_july_effective_lpt_held', 'PENPIE sUSDe July LPT', Token.SUSDE)
    PENPIE_Karak_sUSDe_26SEP2024_LPT= ('PENPIE_Karak_sUSDe_26SEP2024_effective_lpt_held', 'Karak_sUSDe_26SEP2024', Token.SUSDE)
    PENPIE_Karak_USDE_26SEP2024_LPT= ('PENPIE_Karak_USDE_26SEP2024_effective_lpt_held', 'Karak_USDE_26SEP2024', Token.USDE)
    PENPIE_sUSDe25APR2024_LPT= ('PENPIE_sUSDe25APR2024_effective_lpt_held', 'sUSDe25APR2024', Token.SUSDE)
    PENPIE_sUSDe26SEP2024_LPT= ('PENPIE_sUSDe26SEP2024_effective_lpt_held', 'sUSDe26SEP2024', Token.SUSDE)
    PENPIE_USDe25JUL2024_LPT= ('PENPIE_USDe25JUL2024_effective_lpt_held', 'USDe25JUL2024', Token.USDE)
    PENPIE_Zircuit_USDe27JUN2024_LPT= ('PENPIE_Zircuit_USDe27JUN2024_effective_lpt_held', 'Zircuit_USDe27JUN2024', Token.USDE)
    PENPIE_ENA29AUG2024_LPT= ('PENPIE_ENA29AUG2024_effective_lpt_held', 'ENA29AUG2024', Token.ENA)
    PENPIE_USDE_ARB_AUG2024_LPT= ('PENPIE_USDE_ARB_AUG2024_effective_lpt_held', 'USDE_ARB_AUG2024', Token.USDE)
    

    # EQUILIBRIA
    EQUILIBRIA_SUSDE_SEPT_LPT = ('equilibria_susde_sept_effective_lpt_held', 'Equilibria sUSDe Sept LPT', Token.SUSDE)
    EQUILIBRIA_Karak_SUSDE_SEPT_SEPT = ('equilibria_karak_susde_sept_effective_lpt_held', 'Equilibria Karak sUSDe Sept LPT', Token.SUSDE)
    EQUILIBRIA_Karak_USDE_SEPT_LPT = ('equilibria_karak_usde_sept_effective_lpt_held', 'Equilibria Karak USDe Sept LPT', Token.USDE)
    EQUILIBRIA_Zircuit_USDE_AUG_LPT = ('equilibria_zircuit_usde_aug_effective_lpt_held', 'Equilibria Zircuit USDe Aug LPT', Token.USDE)
    EQUILIBRIA_rUSDE_SEPT_LPT = ('equilibria_rusde_sept_effective_lpt_held', 'Equilibria rUSDe Sept LPT')
    EQUILIBRIA_USDE_LPT_EXPIRY = ('equilibria_usde_lpt_expiry_effective_lpt_held', 'Equilibria USDe LPT Expiry', Token.USDE)
    EQUILIBRIA_SUSDE_APR_EXPIRY = ('equilibria_susde_apr_expiry_effective_lpt_held', 'Equilibria sUSDe Apr Expiry', Token.SUSDE)
    
    # Term Finance
    TERM_SUSDE = ('term_susde_held', 'Term Finance sUSDe', Token.SUSDE)

    # Synthetix
    SYNTHETIX_USDE_LP = ('synthetix_usde_arb_lp_bal', 'Synthetix V3 Arbitrum USDe LP', Token.USDE)

<<<<<<< HEAD
    # Nuri
    NURI_USDE_LP = ('nuri_usde_lp_bal', 'Nuri USDe LP', Token.USDE)
=======
    # Ambient
    AMBIENT_SCROLL_LP = ('ambient_usde_scroll_lp_bal', 'Ambient Scroll LP', Token.USDE)
>>>>>>> 8ccae803

    def __init__(self, column_name: str, description: str, token: Token = Token.USDE):
        self.column_name = column_name
        self.description = description
        self.token = token

    def get_column_name(self) -> str:
        return self.column_name

    def get_description(self) -> str:
        return self.description

    def get_token(self) -> Token:
        return self.token<|MERGE_RESOLUTION|>--- conflicted
+++ resolved
@@ -58,13 +58,11 @@
     # Synthetix
     SYNTHETIX_USDE_LP = ('synthetix_usde_arb_lp_bal', 'Synthetix V3 Arbitrum USDe LP', Token.USDE)
 
-<<<<<<< HEAD
+    # Ambient
+    AMBIENT_SCROLL_LP = ('ambient_usde_scroll_lp_bal', 'Ambient Scroll LP', Token.USDE)
+    
     # Nuri
     NURI_USDE_LP = ('nuri_usde_lp_bal', 'Nuri USDe LP', Token.USDE)
-=======
-    # Ambient
-    AMBIENT_SCROLL_LP = ('ambient_usde_scroll_lp_bal', 'Ambient Scroll LP', Token.USDE)
->>>>>>> 8ccae803
 
     def __init__(self, column_name: str, description: str, token: Token = Token.USDE):
         self.column_name = column_name
