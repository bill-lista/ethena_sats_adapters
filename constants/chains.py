from enum import Enum


class Chain(Enum):
    ETHEREUM = "Ethereum"
    ARBITRUM = "Arbitrum"
    FRAXTAL = "Fraxtal"
    MANTLE = "Mantle"
    BLAST = "Blast"
    SCROLL = "Scroll"
    MODE = "Mode"
    OPTIMISM = "Optimism"
    LYRA = "Lyra"
    SWELL = "Swell"
    SOLANA = "Solana"
    APTOS = "Aptos"
    TON = "TON"
    BASE = "Base"
<<<<<<< HEAD
    SEPOLIA = "Sepolia"
    TON = "Ton"
=======
    SEPOLIA = "Sepolia"
>>>>>>> 093638b9
<|MERGE_RESOLUTION|>--- conflicted
+++ resolved
@@ -14,11 +14,6 @@
     SWELL = "Swell"
     SOLANA = "Solana"
     APTOS = "Aptos"
-    TON = "TON"
     BASE = "Base"
-<<<<<<< HEAD
     SEPOLIA = "Sepolia"
-    TON = "Ton"
-=======
-    SEPOLIA = "Sepolia"
->>>>>>> 093638b9
+    TON = "Ton"