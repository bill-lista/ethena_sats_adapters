from enum import Enum


class Chain(Enum):
    ETHEREUM = "Ethereum"
    ARBITRUM = "Arbitrum"
    FRAXTAL = "Fraxtal"
    MANTLE = "Mantle"
    BLAST = "Blast"
    SCROLL = "Scroll"
    MODE = "Mode"
<<<<<<< HEAD
    Lyra = "Lyra"
=======
    FRAXTAL = "Fraxtal"
    OPTIMISM = "Optimism"
>>>>>>> 2320cf46
<|MERGE_RESOLUTION|>--- conflicted
+++ resolved
@@ -9,9 +9,6 @@
     BLAST = "Blast"
     SCROLL = "Scroll"
     MODE = "Mode"
-<<<<<<< HEAD
-    Lyra = "Lyra"
-=======
     FRAXTAL = "Fraxtal"
     OPTIMISM = "Optimism"
->>>>>>> 2320cf46
+    Lyra = "Lyra"